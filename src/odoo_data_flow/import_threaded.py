"""Import thread.

This module contains the low-level, multi-threaded logic for importing
data into an Odoo instance.
"""

import ast
import concurrent.futures
import csv
import sys
import time
from collections.abc import Generator, Iterable
from concurrent.futures import ThreadPoolExecutor, as_completed  # noqa
from typing import Any, Optional, TextIO, Union

from rich.console import Console
from rich.progress import (
    BarColumn,
    Progress,
    SpinnerColumn,
    TaskID,
    TextColumn,
    TimeElapsedColumn,
)

from .lib import conf_lib
from .lib.internal.rpc_thread import RpcThread
from .lib.internal.tools import batch
from .logging_config import log

try:
    csv.field_size_limit(sys.maxsize)
except OverflowError:
    csv.field_size_limit(2**30)


# --- Helper Functions ---
def _format_odoo_error(error: Any) -> str:
    """Tries to extract the meaningful message from an Odoo RPC error."""
    if not isinstance(error, str):
        error = str(error)
    try:
        error_dict = ast.literal_eval(error)
        if (
            isinstance(error_dict, dict)
            and "data" in error_dict
            and "message" in error_dict["data"]
        ):
            return str(error_dict["data"]["message"])
    except (ValueError, SyntaxError):
        pass
    return str(error).strip().replace("\n", " ")


def _parse_csv_data(
    f: TextIO, separator: str, skip: int
) -> tuple[list[str], list[list[Any]]]:
    """Parses CSV data from a file handle, handling headers and skipping rows."""
    reader = csv.reader(f, delimiter=separator)
    all_rows = list(reader)

    if len(all_rows) <= skip:
        return [], []

    header = all_rows[skip]
    all_data = all_rows[skip + 1 :]

    # Validate that the 'id' column is present in the header
    if "id" not in header:
        raise ValueError("Source file must contain an 'id' column.")

    return header, all_data


def _read_data_file(
    file_path: str, separator: str, encoding: str, skip: int
) -> tuple[list[str], list[list[Any]]]:
    """Reads a CSV file and returns its header and data.

    This function handles opening and parsing a CSV file, skipping any
    specified number of leading rows. It's the primary entry point for
    getting CSV data into the import system.

    Args:
        file_path (str): Path to the CSV file to read.
        separator (str): Field separator character (e.g., ',', ';').
        encoding (str): The character encoding of the file.
        skip (int): Number of leading rows to skip.

    Returns:
        tuple[list[str], list[list[Any]]]: A tuple containing the header row
        and a list of data rows. Returns `([], [])` if the file cannot be read.
    """
    # First try with the specified encoding
    try:
        with open(file_path, encoding=encoding, newline="") as f:
            return _parse_csv_data(f, separator, skip)
    except UnicodeDecodeError:
        # If UnicodeDecodeError occurs, try fallback encodings
        log.warning(
            f"Unicode decode error with encoding '{encoding}', "
            f"trying fallback encodings..."
        )
        encodings_to_try = ["utf-8", "latin-1", "cp1252", "iso-8859-1"]

        for enc in encodings_to_try:
            try:
                with open(file_path, encoding=enc, newline="") as f:
                    header, all_data = _parse_csv_data(f, separator, skip)
                log.warning(
                    f"File {file_path} was read successfully with encoding '{enc}' "
                    f"instead of '{encoding}'"
                )
                return header, all_data
            except UnicodeDecodeError:
                continue  # Try next encoding
            except OSError:  # File-related errors
                continue  # Try next encoding
            except Exception:
                # For non-file-related exceptions, don't try other encodings
                # just propagate the original exception
                raise

        # If all fallback encodings also fail with UnicodeDecodeError
        log.error(
            f"Could not read data file {file_path} with any of the tried encodings"
        )
        return [], []
    except OSError:  # File-related errors like FileNotFoundError
        # If the original encoding attempt fails due to file issues, return empty lists
        # to maintain backward compatibility
        log.error(f"Could not read data file {file_path}: file access error")
        return [], []
    except Exception:
        # For any other exception (not file-related or UnicodeDecodeError), propagate it
        raise


def _filter_ignored_columns(
    ignore: list[str], header: list[str], data: list[list[Any]]
) -> tuple[list[str], list[list[Any]]]:
    """Removes ignored columns from header and data.

    This function filters a dataset by removing columns specified in the
    `ignore` list. It identifies the indices of columns to keep and rebuilds
    the header and each data row accordingly. If the `ignore` list is empty,
    it returns the original data and header without modification.

    Args:
        ignore (list[str]): A list of column header names to remove.
        header (list[str]): The original list of header columns.
        data (list[list[Any]]): The original data as a list of rows.

    Returns:
        tuple[list[str], list[list[Any]]]: A tuple containing two elements:
        the new header and the new data, both with the specified columns
        removed.
    """
    if not ignore:
        return header, data
    ignore_set = set(ignore)
    indices_to_keep = [
        i for i, h in enumerate(header) if h.split("/")[0] not in ignore_set
    ]
    new_header = [header[i] for i in indices_to_keep]

    if not indices_to_keep:
        return new_header, [[] for _ in data]

    max_index_needed = max(indices_to_keep)
    new_data = []
    for row_idx, row in enumerate(data):
        if len(row) <= max_index_needed:
            log.warning(
                f"Skipping malformed row {row_idx + 2}: has {len(row)} columns, "
                f"but header implies at least {max_index_needed + 1} are needed."
            )
            continue
        new_data.append([row[i] for i in indices_to_keep])

    return new_header, new_data


def _setup_fail_file(
    fail_file: Optional[str], header: list[str], separator: str, encoding: str
) -> tuple[Optional[Any], Optional[TextIO]]:
    """Opens the fail file and returns the writer and file handle."""
    if not fail_file:
        return None, None
    try:
        fail_handle = open(fail_file, "w", newline="", encoding=encoding)
        fail_writer = csv.writer(
            fail_handle, delimiter=separator, quoting=csv.QUOTE_ALL
        )
        header_to_write = list(header)
        if "_ERROR_REASON" not in header_to_write:
            header_to_write.append("_ERROR_REASON")
        fail_writer.writerow(header_to_write)
        return fail_writer, fail_handle
    except OSError as e:
        log.error(f"Could not open fail file for writing: {fail_file}. Error: {e}")
        return None, None


def _prepare_pass_2_data(
    all_data: list[list[Any]],
    header: list[str],
    unique_id_field_index: int,
    id_map: dict[str, int],
    deferred_fields: list[str],
) -> list[tuple[int, dict[str, Any]]]:
    """Prepares the list of write operations for Pass 2."""
    pass_2_data_to_write = []

    # FIX: Pre-calculate a map of deferred field names (e.g., 'parent_id')
    # to their actual index in the header.
    deferred_field_indices = {}
    deferred_fields_set = set(deferred_fields)
    for i, column_name in enumerate(header):
        field_base_name = column_name.split("/")[0]
        if field_base_name in deferred_fields_set:
            deferred_field_indices[field_base_name] = i

    for row in all_data:
        source_id = row[unique_id_field_index]
        db_id = id_map.get(source_id)
        if not db_id:
            continue

        update_vals = {}
        # Use the pre-calculated map to find the values to write.
        for field_name, field_index in deferred_field_indices.items():
            if field_index < len(row):
                related_source_id = row[field_index]
                if related_source_id:  # Ensure there is a value to look up
                    related_db_id = id_map.get(related_source_id)
                    if related_db_id:
                        update_vals[field_name] = related_db_id

        if update_vals:
            pass_2_data_to_write.append((db_id, update_vals))

    return pass_2_data_to_write  # This fixed it


def _recursive_create_batches(  # noqa: C901
    current_data: list[list[Any]],
    group_cols: list[str],
    header: list[str],
    batch_size: int,
    o2m: bool,
    batch_prefix: str = "",
    level: int = 0,
) -> Generator[tuple[Any, list[list[Any]]], None, None]:
    """Recursively creates batches of data, handling grouping and o2m."""
    if not group_cols:
        # Base case: No more grouping, handle o2m or simple batching
        current_batch: list[list[Any]] = []
        try:
            id_index = header.index("id")
        except ValueError:
            # If no 'id' column, o2m cannot work, so just batch by size
            for i, data_batch in enumerate(batch(current_data, batch_size)):
                yield (f"{batch_prefix}-{i}", list(data_batch))
            return

        for row in current_data:
            is_new_parent = o2m and row[id_index] and current_batch
            is_batch_full = not o2m and len(current_batch) >= batch_size

            if is_new_parent or is_batch_full:
                yield (current_batch[0][id_index], current_batch)
                current_batch = []

            current_batch.append(row)

        if current_batch:
            yield (current_batch[0][id_index], current_batch)
        return

    current_group_col, remaining_group_cols = group_cols[0], group_cols[1:]
    try:
        split_index = header.index(current_group_col)
    except ValueError:
        log.error(
            f"Grouping column '{current_group_col}' not found. Cannot use --groupby."
        )
        return

    current_data.sort(
        key=lambda r: (
            r[split_index] is None or r[split_index] == "",
            r[split_index],
        )
    )
    current_batch, current_split_value, group_counter = [], None, 0
    for row in current_data:
        row_split_value = row[split_index]
        if not current_batch:
            current_split_value = row_split_value
        elif row_split_value != current_split_value:
            yield from _recursive_create_batches(
                current_batch,
                remaining_group_cols,
                header,
                batch_size,
                o2m,
                f"{batch_prefix}{level}-{group_counter}-"
                f"{current_split_value or 'empty'}",
            )
            current_batch, group_counter, current_split_value = (
                [],
                group_counter + 1,
                row_split_value,
            )
        current_batch.append(row)

    if current_batch:
        yield from _recursive_create_batches(
            current_batch,
            remaining_group_cols,
            header,
            batch_size,
            o2m,
            f"{batch_prefix}{level}-{group_counter}-{current_split_value or 'empty'}",
        )


def _create_batches(
    data: list[list[Any]],
    split_by_cols: Optional[list[str]],
    header: list[str],
    batch_size: int,
    o2m: bool,
) -> Generator[tuple[int, list[list[Any]]], None, None]:
    """A generator that yields batches of data, starting the recursive batching."""
    if not data:
        return
    for i, (_, batch_data) in enumerate(
        _recursive_create_batches(data, split_by_cols or [], header, batch_size, o2m),
        start=1,
    ):
        yield i, batch_data


def _get_model_fields(model: Any) -> Optional[dict[str, Any]]:
    """Safely retrieves the fields metadata from an Odoo model.

    This handles cases where `_fields` can be a dictionary or a callable
    method, which can vary between Odoo versions or customizations.

    Args:
        model: The Odoo model object.

    Returns:
        A dictionary of field metadata, or None if it cannot be retrieved.
    """
    if not hasattr(model, "_fields"):
        return None

    model_fields_attr = model._fields
    model_fields = None

    if callable(model_fields_attr):
        try:
            # It's a method, call it to get the fields
            model_fields_result = model_fields_attr()
            # Only use the result if it's a dictionary/mapping
            if isinstance(model_fields_result, dict):
                model_fields = model_fields_result
        except Exception:
            # If calling fails, fall back to None
            log.warning("Could not retrieve model fields by calling _fields method.")
            model_fields = None
    elif isinstance(model_fields_attr, dict):
        # It's a property/dictionary, use it directly
        model_fields = model_fields_attr
    else:
        log.warning(
            "Model `_fields` attribute is of unexpected type: %s",
            type(model_fields_attr),
        )

    return model_fields


class RPCThreadImport(RpcThread):
    """A specialized RpcThread for handling data import and write tasks."""

    def __init__(
        self,
        max_connection: int,
        progress: Progress,
        task_id: TaskID,
        writer: Optional[Any] = None,
        fail_handle: Optional[TextIO] = None,
    ) -> None:
        super().__init__(max_connection)
        (
            self.progress,
            self.task_id,
            self.writer,
            self.fail_handle,
            self.abort_flag,
        ) = (
            progress,
            task_id,
            writer,
            fail_handle,
            False,
        )


def _convert_external_id_field(
    model: Any,
    field_name: str,
    field_value: str,
) -> tuple[str, Any]:
    """Convert an external ID field to a database ID.

    Args:
        model: The Odoo model object
        field_name: The field name (e.g., 'parent_id/id')
        field_value: The external ID value

    Returns:
        Tuple of (base_field_name, converted_value)
    """
    base_field_name = field_name[:-3]  # Remove '/id' suffix
    converted_value = False

    if not field_value:
        # Empty external ID means no value for this field
        log.debug(
            f"Converted empty external ID {field_name} -> {base_field_name} (False)"
        )
    else:
        # Convert external ID to database ID
        try:
            # Look up the database ID for this external ID
            record_ref = model.env.ref(field_value, raise_if_not_found=False)
            if record_ref:
                converted_value = record_ref.id
                log.debug(
                    f"Converted external ID {field_name} ({field_value}) -> "
                    f"{base_field_name} ({record_ref.id})"
                )
            else:
                # If we can't find the external ID, value remains False
                log.warning(
                    f"Could not find record for external ID '{field_value}', "
                    f"setting {base_field_name} to False"
                )
        except Exception as e:
            log.warning(
                f"Error looking up external ID '{field_value}' for field "
                f"'{field_name}': {e}"
            )
            # On error, value remains False

    return base_field_name, converted_value


def _safe_convert_field_value(  # noqa: C901
    field_name: str, field_value: Any, field_type: str
) -> Any:
    """Safely convert field values to prevent type-related errors.

    Args:
        field_name: Name of the field being converted
        field_value: Raw field value to convert
        field_type: Target Odoo field type (integer, float, etc.)

    Returns:
        Safely converted field value, or original value if conversion unsafe
    """
    if field_value is None or field_value == "":
        # Handle empty values appropriately by field type
        if field_type in ("integer", "float", "positive", "negative"):
            return 0  # Use 0 for empty numeric fields
        else:
            return field_value  # Keep original for other field types

    # Convert to string for processing
    str_value = str(field_value).strip()

    # Handle external ID fields specially (they should remain as strings)
    if field_name.endswith("/id"):
        return str_value

    # Handle numeric field conversions
    if field_type in ("integer", "positive", "negative"):
        try:
            # Handle float strings like "1.0", "2.0" by converting to int
            if "." in str_value:
                float_val = float(str_value)
                if float_val.is_integer():
                    return int(float_val)
                else:
                    # Non-integer float - leave as-is to let Odoo handle it
                    return str_value
            elif str_value.lstrip("-").isdigit():
                # Integer string like "1", "-5"
                return int(str_value)
            else:
                # Non-numeric string - leave as-is
                return str_value
        except (ValueError, TypeError):
            # Conversion failed - leave as original string to let Odoo handle it
            return field_value

    elif field_type == "float":
        try:
            # Convert numeric strings to float
            if str_value.replace(".", "").replace("-", "").isdigit():
                return float(str_value)
            else:
                # Non-numeric string - leave as-is
                return str_value
        except (ValueError, TypeError):
            # Conversion failed - leave as original string
            return field_value

    # For all other field types, return original value
    return field_value


def _process_external_id_fields(
    model: Any,
    clean_vals: dict[str, Any],
) -> tuple[dict[str, Any], list[str]]:
    """Process all external ID fields in the clean values.

    Args:
        model: The Odoo model object
        clean_vals: Dictionary of clean field values

    Returns:
        Tuple of (converted_vals, external_id_fields)
    """
    converted_vals: dict[str, Any] = {}
    external_id_fields: list[str] = []

    for field_name, field_value in clean_vals.items():
        # Handle external ID references (e.g., 'parent_id/id' -> 'parent_id')
        if field_name.endswith("/id"):
            # _convert_external_id_field is now a pure function that returns
            # (base_field_name, converted_value) instead of modifying
            # converted_vals as a side effect
            base_name, value = _convert_external_id_field(
                model, field_name, field_value
            )
            converted_vals[base_name] = value
            external_id_fields.append(field_name)
        else:
            # Regular field - pass through as-is
            converted_vals[field_name] = field_value

    return converted_vals, external_id_fields


def _handle_create_error(
    i: int,
    create_error: Exception,
    line: list[Any],
    error_summary: str,
) -> tuple[str, list[Any], str]:
    """Handle errors during record creation.

    Args:
        i: The row index
        create_error: The exception that occurred
        line: The data line being processed
        error_summary: Current error summary

    Returns:
        Tuple of (error_message, failed_line, error_summary)
    """
    error_str = str(create_error)
    error_str_lower = error_str.lower()

    # Handle constraint violation errors (e.g., XML ID space constraint)
    if (
        "constraint" in error_str_lower
        or "check constraint" in error_str_lower
        or "nospaces" in error_str_lower
        or "violation" in error_str_lower
    ):
        error_message = f"Constraint violation in row {i + 1}: {create_error}"
        if "Fell back to create" in error_summary:
            error_summary = "Database constraint violation detected"

    # Handle database connection pool exhaustion errors
    elif (
        "connection pool is full" in error_str_lower
        or "too many connections" in error_str_lower
        or "poolerror" in error_str_lower
    ):
        error_message = (
            f"Database connection pool exhaustion in row {i + 1}: {create_error}"
        )
        if "Fell back to create" in error_summary:
            error_summary = "Database connection pool exhaustion detected"
    # Handle specific database serialization errors
    elif (
        "could not serialize access" in error_str_lower
        or "concurrent update" in error_str_lower
    ):
        error_message = f"Database serialization error in row {i + 1}: {create_error}"
        if "Fell back to create" in error_summary:
            error_summary = "Database serialization conflict detected during create"
    elif (
        "tuple index out of range" in error_str_lower
        or "indexerror" in error_str_lower
        or (
            "does not seem to be an integer" in error_str_lower
            and "for field" in error_str_lower
        )
    ):
        error_message = f"Tuple unpacking error in row {i + 1}: {create_error}"
        if "Fell back to create" in error_summary:
            error_summary = "Tuple unpacking error detected"
    else:
        error_message = error_str.replace("\n", " | ")
        if "invalid field" in error_str_lower and "/id" in error_str_lower:
            error_message = (
                f"Invalid external ID field detected in row {i + 1}: {error_message}"
            )

        if "Fell back to create" in error_summary:
            error_summary = error_message

    failed_line = [*line, error_message]
    return error_message, failed_line, error_summary


def _handle_tuple_index_error(
    progress: Optional[Any],
    source_id: str,
    line: list[Any],
    failed_lines: list[list[Any]],
) -> None:
    """Handles tuple index out of range errors by logging and recording failure."""
    if progress is not None:
        progress.console.print(
            f"[yellow]WARN:[/] Tuple index error for record '{source_id}'. "
            "This often happens when sending text values to numeric "
            "fields. Check your data types."
        )
    error_message = (
        f"Tuple index out of range error for record {source_id}: "
        "This is often caused by sending incorrect data types to Odoo "
        "fields. Check your data types and ensure they match the Odoo "
        "field types."
    )
    failed_lines.append([*line, error_message])


def _create_batch_individually(  # noqa: C901
    model: Any,
    batch_lines: list[list[Any]],
    batch_header: list[str],
    uid_index: int,
    context: dict[str, Any],
    ignore_list: list[str],
    progress: Any = None,  # Optional progress object for user-facing messages
) -> dict[str, Any]:
    """Fallback to create records one-by-one to get detailed errors."""
    id_map: dict[str, int] = {}
    failed_lines: list[list[Any]] = []
    error_summary = "Fell back to create"
    header_len = len(batch_header)
    ignore_set = set(ignore_list)
    model_fields = _get_model_fields(model)

    for i, line in enumerate(batch_lines):
        try:
            if len(line) != header_len:
                raise IndexError(
                    f"Row has {len(line)} columns, but header has {header_len}."
                )

            source_id = line[uid_index]
            # Sanitize source_id to ensure it's a valid XML ID
            from .lib.internal.tools import to_xmlid
            sanitized_source_id = to_xmlid(source_id)
            
            # 1. SEARCH BEFORE CREATE
            existing_record = model.browse().env.ref(
                f"__export__.{sanitized_source_id}", raise_if_not_found=False
            )

            if existing_record:
                id_map[sanitized_source_id] = existing_record.id
                continue

            # 2. PREPARE FOR CREATE
            vals = dict(zip(batch_header, line))

            # Apply safe field value conversion to prevent type errors
            safe_vals = {}
            for field_name, field_value in vals.items():
                clean_field_name = field_name.split("/")[0]
                field_type = "unknown"
                if model_fields and clean_field_name in model_fields:
                    field_info = model_fields[clean_field_name]
                    field_type = field_info.get("type", "unknown")

                # Apply safe conversion based on field type
                safe_vals[field_name] = _safe_convert_field_value(
                    field_name, field_value, field_type
                )

            clean_vals = {
                k: v
                for k, v in safe_vals.items()
                if k.split("/")[0] not in ignore_set
                # Allow external ID fields through for conversion
            }

            # 3. CREATE
            # Convert external ID references to actual database IDs before creating
            converted_vals, external_id_fields = _process_external_id_fields(
                model, clean_vals
            )

            log.debug(f"External ID fields found: {external_id_fields}")
            log.debug(f"Converted vals keys: {list(converted_vals.keys())}")

            new_record = model.create(converted_vals, context=context)
            id_map[sanitized_source_id] = new_record.id
        except IndexError as e:
            error_str_lower = str(e).lower()

            # Special handling for tuple index out of range errors
            # These can occur when sending wrong types to Odoo fields
            if "tuple index out of range" in error_str_lower:
                _handle_tuple_index_error(progress, source_id, line, failed_lines)
                continue
            else:
                # Handle other IndexError as malformed row
                error_message = f"Malformed row detected (row {i + 1} in batch): {e}"
                failed_lines.append([*line, error_message])
                if "Fell back to create" in error_summary:
                    error_summary = "Malformed CSV row detected"
                continue
        except Exception as create_error:
            error_str_lower = str(create_error).lower()

            # Special handling for tuple index out of range errors
            # These can occur when sending wrong types to Odoo fields
            if "tuple index out of range" in error_str_lower or (
                "does not seem to be an integer" in error_str_lower
                and "for field" in error_str_lower
            ):
                _handle_tuple_index_error(progress, source_id, line, failed_lines)
                continue

            # Special handling for database connection pool exhaustion errors
            if (
                "connection pool is full" in error_str_lower
                or "too many connections" in error_str_lower
                or "poolerror" in error_str_lower
            ):
                # These are retryable errors
                # - log and add to failed lines for a later run.
                log.warning(
                    f"Database connection pool exhaustion detected during create for "
                    f"record {source_id}. "
                    f"Marking as failed for retry in a subsequent run."
                )
                error_message = (
                    f"Retryable error (connection pool exhaustion) for record "
                    f"{source_id}: {create_error}"
                )
                failed_lines.append([*line, error_message])
                continue

            # Special handling for database serialization errors in create operations
            elif (
                "could not serialize access" in error_str_lower
                or "concurrent update" in error_str_lower
            ):
                # These are retryable errors - log and continue processing other records
                log.warning(
                    f"Database serialization conflict detected during create for "
                    f"record {source_id}. "
                    f"This is often caused by concurrent processes. "
                    f"Continuing with other records."
                )
                # Don't add to failed lines for retryable errors
                # - let the record be processed in next batch
                continue

            error_message, new_failed_line, error_summary = _handle_create_error(
                i, create_error, line, error_summary
            )
            failed_lines.append(new_failed_line)
    return {
        "id_map": id_map,
        "failed_lines": failed_lines,
        "error_summary": error_summary,
    }


def _execute_load_batch(  # noqa: C901
    thread_state: dict[str, Any],
    batch_lines: list[list[Any]],
    batch_header: list[str],
    batch_number: int,
) -> dict[str, Any]:
    """Executes a batch import with dynamic scaling and `create` fallback.

    This is the core worker for Pass 1. It processes a given batch of records
    by first attempting a fast `load`. If a memory or gateway-related error
    (like a 502) is detected, it automatically reduces the size of the data
    chunks it sends and retries. For other errors, it falls back to a
    record-by-record `create` for only the failed chunk.

    Args:
        thread_state (dict[str, Any]): Shared state from the orchestrator.
        batch_lines (list[list[Any]]): The list of data rows for this batch.
        batch_header (list[str]): The list of header columns for this batch.
        batch_number (int): The identifier for this batch, used for logging.

    Returns:
        dict[str, Any]: A dictionary containing the aggregated results for
        the entire batch, including `id_map` and `failed_lines`.
    """
    model, context, progress = (
        thread_state["model"],
        thread_state.get("context", {"tracking_disable": True}),
        thread_state["progress"],
    )
    uid_index = thread_state["unique_id_field_index"]
    ignore_list = thread_state.get("ignore_list", [])

    if thread_state.get("force_create"):
        # Use progress console for user-facing messages to avoid flooding logs
        # Only if progress object is available
        if progress is not None:
            progress.console.print(
                f"Batch {batch_number}: Fail mode active, using `create` method."
            )
        result = _create_batch_individually(
            model, batch_lines, batch_header, uid_index, context, ignore_list, progress
        )
        result["success"] = bool(result.get("id_map"))
        return result

    lines_to_process = list(batch_lines)
    aggregated_id_map: dict[str, int] = {}
    aggregated_failed_lines: list[list[Any]] = []
    chunk_size = len(lines_to_process)

    # Track retry attempts for serialization errors to prevent infinite retries
    serialization_retry_count = 0
    max_serialization_retries = 3  # Maximum number of retries for serialization errors

    while lines_to_process:
        current_chunk = lines_to_process[:chunk_size]
        load_header, load_lines = batch_header, current_chunk

        if ignore_list:
            ignore_set = set(ignore_list)
            indices_to_keep = [
                i
                for i, h in enumerate(batch_header)
                if h.split("/")[0] not in ignore_set
            ]
            load_header = [batch_header[i] for i in indices_to_keep]
            max_index = max(indices_to_keep) if indices_to_keep else 0
            load_lines = [
                [row[i] for i in indices_to_keep]
                for row in current_chunk
                if len(row) > max_index
            ]

        if not load_lines:
            lines_to_process = lines_to_process[chunk_size:]
            continue

        # DEBUG: Log what we're sending to Odoo
        log.debug(
            f"Sending to Odoo - load_header (first 10): {load_header[:10]}"
            f"{'...' if len(load_header) > 10 else ''}"
        )
        if load_lines:
            log.debug(
                f"Sending to Odoo - first load_line (first 10 fields): "
                f"{load_lines[0][:10] if len(load_lines[0]) > 10 else load_lines[0]}"
                f"{'...' if len(load_lines[0]) > 10 else ''}"
            )
            log.debug(f"Sending to Odoo - load_lines count: {len(load_lines)}")
            # Log the full header and first line for debugging
            if len(load_header) > 10:
                log.debug(f"Full load_header: {load_header}")
            if len(load_lines[0]) > 10:
                log.debug(f"Full first load_line: {load_lines[0]}")

            # PRE-PROCESSING: Clean up field values to prevent type errors
            # This prevents "tuple index out of range" errors in Odoo server processing
            model_fields = _get_model_fields(model)
            if model_fields:
                processed_load_lines = []
                for row in load_lines:
                    processed_row = []
                    for i, value in enumerate(row):
                        if i < len(load_header):
                            field_name = load_header[i]
                            clean_field_name = field_name.split("/")[0]

                            field_type = "unknown"
                            if clean_field_name in model_fields:
                                field_info = model_fields[clean_field_name]
                                field_type = field_info.get("type", "unknown")

                            converted_value = _safe_convert_field_value(
                                field_name, value, field_type
                            )
                            processed_row.append(converted_value)
                        else:
                            processed_row.append(value)
                    processed_load_lines.append(processed_row)
                load_lines = processed_load_lines
            else:
                log.debug(
                    "Model has no _fields attribute, using raw values for load method"
                )
        try:
            log.debug(f"Attempting `load` for chunk of batch {batch_number}...")
<<<<<<< HEAD

            res = model.load(load_header, load_lines, context=context)
=======
            log.debug(f"Load header: {load_header}")
            log.debug(f"Load lines count: {len(load_lines)}")
            if load_lines:
                log.debug(f"First load line (first 10 fields): {load_lines[0][:10] if len(load_lines[0]) > 10 else load_lines[0]}")
                log.debug(f"Full header: {load_header}")
                # Log the full header and first line for debugging
                if len(load_header) > 10:
                    log.debug(f"Full load_header: {load_header}")
                if len(load_lines[0]) > 10:
                    log.debug(f"Full first load_line: {load_lines[0]}")
            
            res = model.load(load_header, sanitized_load_lines, context=context)
            
            # DEBUG: Log what we got back from Odoo
            log.debug(
                f"Load response - messages: {res.get('messages', 'None')}, "
                f"ids: {res.get('ids', 'None')}, "
                f"data: {type(res)}"
            )
            if res.get("messages"):
                for message in res["messages"]:
                    msg_type = message.get("type", "unknown")
                    msg_text = message.get("message", "")
                    log.debug(f"Load message {msg_type}: {msg_text}")
                    if msg_type in ["warning", "error"]:
                        log.warning(f"Load operation returned {msg_type}: {msg_text}")
                    else:
                        log.info(f"Load operation returned {msg_type}: {msg_text}")
            
            # Check for any Odoo server errors in the response
>>>>>>> d0710dc9
            if res.get("messages"):
                error = res["messages"][0].get("message", "Batch load failed.")
                # Don't raise immediately, log and continue to capture in fail file
                log.error(f"Odoo server error during load: {error}")
                
            created_ids = res.get("ids", [])
            log.debug(f"Expected records: {len(sanitized_load_lines)}, Created records: {len(created_ids)}")
            
            # Always log detailed information about record creation
            if len(created_ids) != len(sanitized_load_lines):
                log.warning(
                    f"Record creation mismatch: Expected {len(sanitized_load_lines)} records, "
                    f"but only {len(created_ids)} were created"
                )
                if len(created_ids) == 0:
                    log.error(
                        f"No records were created in this batch of {len(sanitized_load_lines)}. "
                        f"This may indicate silent failures in the Odoo load operation. "
                        f"Check Odoo server logs for validation errors."
                    )
                    # Log the actual data being sent for debugging
                    if sanitized_load_lines:
                        log.debug(f"First few lines being sent:")
                        for i, line in enumerate(sanitized_load_lines[:3]):
                            log.debug(f"  Line {i}: {dict(zip(load_header, line))}")
                else:
                    log.warning(
                        f"Partial record creation: {len(created_ids)}/{len(sanitized_load_lines)} "
                        f"records were created. Some records may have failed validation."
                    )
            # Check for any Odoo server errors in the response that should halt processing
            if res.get("messages"):
                for message in res["messages"]:
                    msg_type = message.get("type", "unknown")
                    msg_text = message.get("message", "")
                    if msg_type == "error":
                        # Only raise for actual errors, not warnings
                        log.error(f"Load operation returned fatal error: {msg_text}")
                        raise ValueError(msg_text)
                    elif msg_type in ["warning", "info"]:
                        log.warning(f"Load operation returned {msg_type}: {msg_text}")
                    else:
                        log.info(f"Load operation returned {msg_type}: {msg_text}")

            created_ids = res.get("ids", [])
            log.debug(f"Expected records: {len(sanitized_load_lines)}, Created records: {len(created_ids)}")
            
            # Always log detailed information about record creation
            if len(created_ids) != len(sanitized_load_lines):
                log.warning(
                    f"Record creation mismatch: Expected {len(sanitized_load_lines)} records, "
                    f"but only {len(created_ids)} were created"
                )
                if len(created_ids) == 0:
                    log.error(
                        f"No records were created in this batch of {len(sanitized_load_lines)}. "
                        f"This may indicate silent failures in the Odoo load operation. "
                        f"Check Odoo server logs for validation errors."
                    )
                    # Log the actual data being sent for debugging
                    if sanitized_load_lines:
                        log.debug(f"First few lines being sent:")
                        for i, line in enumerate(sanitized_load_lines[:3]):
                            log.debug(f"  Line {i}: {dict(zip(load_header, line))}")
                else:
                    log.warning(
                        f"Partial record creation: {len(created_ids)}/{len(sanitized_load_lines)} "
                        f"records were created. Some records may have failed validation."
                    )
            
            # Instead of raising an exception, capture failures for the fail file
            # But still create what records we can
            if res.get("messages"):
                # Extract error information and add to failed_lines to be written to fail file
                error_msg = res["messages"][0].get("message", "Batch load failed.")
                log.error(f"Capturing load failure for fail file: {error_msg}")
                # We'll add the failed lines to aggregated_failed_lines at the end
            
            # Use sanitized IDs for the id_map to match what was actually sent to Odoo
            id_map = {
                to_xmlid(line[uid_index]): created_ids[i] if i < len(created_ids) else None 
                for i, line in enumerate(current_chunk)
            }
            
            # Remove None entries (failed creations) from id_map
            id_map = {k: v for k, v in id_map.items() if v is not None}
            
            # Log id_map information for debugging
            log.debug(f"Created {len(id_map)} records in batch {batch_number}")
            if id_map:
                log.debug(f"Sample id_map entries: {dict(list(id_map.items())[:3])}")
            else:
                log.warning(f"No id_map entries created for batch {batch_number}")
            
            # Capture failed lines for writing to fail file
            successful_count = len(created_ids)
            total_count = len(sanitized_load_lines)
            
            if successful_count < total_count:
                failed_count = total_count - successful_count
                log.info(f"Capturing {failed_count} failed records for fail file")
                # Add error information to the lines that failed
                for i, line in enumerate(current_chunk):
                    # Check if this line corresponds to a created record
                    if i >= len(created_ids) or created_ids[i] is None:
                        # This record failed, add it to failed_lines with error info
                        error_msg = "Record creation failed"
                        if res.get("messages"):
                            error_msg = res["messages"][0].get("message", error_msg)
                        
                        failed_line = list(line) + [f"Load failed: {error_msg}"]
                        aggregated_failed_lines.append(failed_line)
            
            aggregated_id_map.update(id_map)
            lines_to_process = lines_to_process[chunk_size:]

            # Reset serialization retry counter on successful processing
            serialization_retry_count = 0

        except IndexError:
            # Handle tuple index out of range errors specifically in load operations
            log.warning(
                "Tuple index out of range error detected, falling back to individual "
                "record processing"
            )
            progress.console.print(
                "[yellow]WARN:[/] Tuple index out of range error, falling back to "
                "individual record processing"
            )
            fallback_result = _create_batch_individually(
                model,
                current_chunk,
                batch_header,
                uid_index,
                context,
                ignore_list,
                progress,
            )
            aggregated_id_map.update(fallback_result.get("id_map", {}))
            aggregated_failed_lines.extend(fallback_result.get("failed_lines", []))
            lines_to_process = lines_to_process[chunk_size:]
            continue

        except Exception as e:
            error_str = str(e).lower()

            # SPECIAL CASE: Client-side timeouts for local processing
            # These should be IGNORED entirely to allow long server processing
            if (
                "timed out" == error_str.strip()
                or "read timeout" in error_str
                or type(e).__name__ == "ReadTimeout"
            ):
                log.debug(
                    "Ignoring client-side timeout to allow server processing "
                    "to continue"
                )
                lines_to_process = lines_to_process[chunk_size:]
                continue

            # SPECIAL CASE: Database connection pool exhaustion
            # These should be treated as scalable errors to reduce load on the server
            if (
                "connection pool is full" in error_str.lower()
                or "too many connections" in error_str.lower()
                or "poolerror" in error_str.lower()
            ):
                log.warning(
                    "Database connection pool exhaustion detected. "
                    "Reducing chunk size and retrying to reduce server load."
                )
                is_scalable_error = True

            # SPECIAL CASE: Tuple index out of range errors
            # These can occur when sending wrong types to Odoo fields
            # Should trigger immediate fallback to individual record processing
            elif "tuple index out of range" in error_str or (
                "does not seem to be an integer" in error_str
                and "for field" in error_str
            ):
                # Use progress console for user-facing messages to avoid flooding logs
                # Only if progress object is available
                if progress is not None:
                    progress.console.print(
                        f"[yellow]WARN:[/] Batch {batch_number} failed `load` "
                        f"due to type conversion error. "
                        f"Falling back to `create` for {len(current_chunk)} records "
                        f"to prevent further server errors."
                    )
                # Fall back to individual record processing when bulk processing fails
                # due to type errors
                fallback_result = _create_batch_individually(
                    model,
                    current_chunk,
                    batch_header,
                    uid_index,
                    context,
                    ignore_list,
                    progress,  # Pass progress for user-facing messages
                )
                aggregated_id_map.update(fallback_result.get("id_map", {}))
                aggregated_failed_lines.extend(fallback_result.get("failed_lines", []))
                lines_to_process = lines_to_process[chunk_size:]
                continue

            # For all other exceptions, use the original scalable error detection
            is_scalable_error = (
                "memory" in error_str
                or "out of memory" in error_str
                or "502" in error_str
                or "gateway" in error_str
                or "proxy" in error_str
                or "timeout" in error_str
                or "could not serialize access" in error_str
                or "concurrent update" in error_str
                or "connection pool is full" in error_str.lower()
                or "too many connections" in error_str.lower()
                or "poolerror" in error_str.lower()
            )

            if is_scalable_error and chunk_size > 1:
                chunk_size = max(1, chunk_size // 2)
                progress.console.print(
                    f"[yellow]WARN:[/] Batch {batch_number} hit scalable error. "
                    f"Reducing chunk size to {chunk_size} and retrying."
                )
                if (
                    "could not serialize access" in error_str
                    or "concurrent update" in error_str
                ):
                    progress.console.print(
                        "[yellow]INFO:[/] Database serialization conflict detected. "
                        "This is often caused by concurrent processes updating the "
                        "same records. Retrying with smaller batch size."
                    )

                    # Add a small delay for serialization conflicts
                    # to give other processes time to complete.
                    time.sleep(
                        0.1 * serialization_retry_count
                    )  # Linear backoff: 0.1s, 0.2s, 0.3s

                    # Track serialization retries to prevent infinite loops
                    serialization_retry_count += 1
                    if serialization_retry_count >= max_serialization_retries:
                        progress.console.print(
                            f"[yellow]WARN:[/] Max serialization retries "
                            f"({max_serialization_retries}) reached. "
                            f"Moving records to fallback processing to prevent infinite"
                            f" retry loop."
                        )
                        # Fall back to individual create processing
                        # instead of continuing to retry
                        clean_error = str(e).strip().replace("\n", " ")
                        progress.console.print(
                            f"[yellow]WARN:[/] Batch {batch_number} failed `load` "
                            f"('{clean_error}'). "
                            f"Falling back to `create` for {len(current_chunk)} "
                            f"records due to persistent serialization conflicts."
                        )
                        fallback_result = _create_batch_individually(
                            model,
                            current_chunk,
                            batch_header,
                            uid_index,
                            context,
                            ignore_list,
                            progress,  # Pass progress for user-facing messages
                        )
                        aggregated_id_map.update(fallback_result.get("id_map", {}))
                        aggregated_failed_lines.extend(
                            fallback_result.get("failed_lines", [])
                        )
                        lines_to_process = lines_to_process[chunk_size:]
                        serialization_retry_count = 0  # Reset counter for next batch
                        continue
                continue

            clean_error = str(e).strip().replace("\n", " ")
            progress.console.print(
                f"[yellow]WARN:[/] Batch {batch_number} failed `load` "
                f"('{clean_error}'). "
                f"Falling back to `create` for {len(current_chunk)} records."
            )
            fallback_result = _create_batch_individually(
                model,
                current_chunk,
                batch_header,
                uid_index,
                context,
                ignore_list,
                progress,  # Pass progress for user-facing messages
            )
            aggregated_id_map.update(fallback_result.get("id_map", {}))
            aggregated_failed_lines.extend(fallback_result.get("failed_lines", []))
            lines_to_process = lines_to_process[chunk_size:]

    return {
        "id_map": aggregated_id_map,
        "failed_lines": aggregated_failed_lines,
        "success": True,
    }


def _execute_write_batch(
    thread_state: dict[str, Any],
    batch_writes: tuple[list[int], dict[str, Any]],
    batch_number: int,
) -> dict[str, Any]:
    """Executes a batch of write operations for a group of records.

    This is the core worker function for Pass 2. It takes a list of database
    IDs and a single dictionary of values and updates all records in one RPC call.

    Args:
        thread_state (dict[str, Any]): Shared state from the orchestrator,
            containing the Odoo model object.
        batch_writes (tuple[list[int], dict[str, Any]]): A tuple containing
            the list of database IDs and the dictionary of values to write.
        batch_number (int): The identifier for this batch, used for logging.

    Returns:
        dict[str, Any]: A dictionary containing the results of the batch,
        with a `failed_writes` key if the operation failed.
    """
    model = thread_state["model"]
    context = thread_state.get("context", {})  # Get context
    ids, vals = batch_writes
    try:
        # The core of the fix: use model.write(ids, vals) for batch updates.
        model.write(ids, vals, context=context)
        return {
            "failed_writes": [],
            "successful_writes": len(ids),
            "success": True,
        }
    except Exception as e:
        error_message = str(e).replace("\n", " | ")
        # If the batch fails, all IDs in it are considered failed.
        failed_writes = [(db_id, vals, error_message) for db_id in ids]
        return {
            "failed_writes": failed_writes,
            "error_summary": error_message,
            "successful_writes": 0,
            "success": False,
        }


def _run_threaded_pass(  # noqa: C901
    rpc_thread: RPCThreadImport,
    target_func: Any,
    batches: Iterable[tuple[int, Any]],
    thread_state: dict[str, Any],
) -> tuple[dict[str, Any], bool]:
    """Orchestrates a multi-threaded pass and aggregates results.

    This is a generic function that manages a multi-threaded operation,
    used for both Pass 1 (load/create) and Pass 2 (write). It spawns worker
    threads for each batch of data and then collects and aggregates the
    results as they are completed, updating the progress bar in real-time.

    Args:
        rpc_thread (RPCThreadImport): The thread manager instance that controls
            the thread pool and progress bar.
        target_func (Any): The worker function to be executed in each thread
            (e.g., `_execute_load_batch`).
        batches (Iterable[tuple[int, Any]]): An iterable that yields
            batches of data, where each item is a tuple of `(batch_number,
            batch_data)`. The type of `batch_data` can vary between passes.
        thread_state (dict[str, Any]): A dictionary of shared state to be
            passed to each worker function.

    Returns:
        tuple[dict[str, Any], bool]: A typle and a dictionary containing
        the aggregated results from all
        worker threads, such as `id_map` and `failed_lines`.
    """
    # This logic is brittle but preserved to minimize unrelated changes.
    # It dynamically constructs arguments based on the target function name.
    futures = {
        rpc_thread.spawn_thread(
            target_func,
            [thread_state, data, num]
            if target_func.__name__ == "_execute_write_batch"
            else [thread_state, data, thread_state.get("batch_header"), num],
        )
        for num, data in batches
        if not rpc_thread.abort_flag
    }

    aggregated: dict[str, Any] = {
        "id_map": {},
        "failed_lines": [],
        "failed_writes": [],
        "successful_writes": 0,
    }
    consecutive_failures = 0
    successful_batches = 0
    original_description = rpc_thread.progress.tasks[rpc_thread.task_id].description

    try:
        for future in concurrent.futures.as_completed(futures):
            try:
                result = future.result()
                is_successful_batch = result.get("success", False)
                if is_successful_batch:
                    successful_batches += 1
                    consecutive_failures = 0
                else:
                    consecutive_failures += 1
                    if consecutive_failures >= 50:
                        log.error(
                            f"Aborting import: Multiple "
                            f"({consecutive_failures}) consecutive batches have"
                            f" failed."
                        )
                        rpc_thread.abort_flag = True

                aggregated["id_map"].update(result.get("id_map", {}))
                aggregated["failed_writes"].extend(result.get("failed_writes", []))
                aggregated["successful_writes"] += result.get("successful_writes", 0)
                failed_lines = result.get("failed_lines", [])
                if failed_lines:
                    aggregated["failed_lines"].extend(failed_lines)
                    if rpc_thread.writer and rpc_thread.fail_handle:
                        rpc_thread.writer.writerows(failed_lines)
                        rpc_thread.fail_handle.flush()  # Force write to disk

                error_summary = result.get("error_summary")
                if error_summary:
                    pretty_error = _format_odoo_error(error_summary)
                    rpc_thread.progress.console.print(
                        f"[bold red]Batch Error:[/bold red] {pretty_error}"
                    )

                rpc_thread.progress.update(rpc_thread.task_id, advance=1)

            except Exception as e:
                log.error(f"A worker thread failed unexpectedly: {e}", exc_info=True)
                rpc_thread.abort_flag = True
                rpc_thread.progress.console.print(
                    f"[bold red]Worker Failed: {e}[/bold red]"
                )
                rpc_thread.progress.update(
                    rpc_thread.task_id,
                    description="[bold red]FAIL:[/bold red] "
                    "Worker failed unexpectedly.",
                    refresh=True,
                )
                raise
            if rpc_thread.abort_flag:
                break
    except KeyboardInterrupt:
        log.warning("Ctrl+C detected! Aborting import gracefully...")
        rpc_thread.abort_flag = True
        rpc_thread.progress.console.print("[bold yellow]Aborted by user[/bold yellow]")
        rpc_thread.progress.update(
            rpc_thread.task_id,
            description="[bold yellow]Aborted by user[/bold yellow]",
            refresh=True,
        )
    finally:
        if futures and successful_batches == 0:
            log.error("Aborting import: All processed batches failed.")
            rpc_thread.abort_flag = True
        rpc_thread.executor.shutdown(wait=True, cancel_futures=True)
        rpc_thread.progress.update(
            rpc_thread.task_id,
            description=original_description,
            completed=rpc_thread.progress.tasks[rpc_thread.task_id].total,
        )

    return aggregated, rpc_thread.abort_flag


def _orchestrate_pass_1(
    progress: Progress,
    model_obj: Any,
    model_name: str,
    header: list[str],
    all_data: list[list[Any]],
    unique_id_field: str,
    deferred_fields: list[str],
    ignore: list[str],
    context: dict[str, Any],
    fail_writer: Optional[Any],
    fail_handle: Optional[TextIO],
    max_connection: int,
    batch_size: int,
    o2m: bool,
    split_by_cols: Optional[list[str]],
    force_create: bool = False,
) -> dict[str, Any]:
    """Orchestrates the multi-threaded Pass 1 (load/create).

    This function manages the first pass of the import process. It prepares
    the data by filtering out ignored and deferred fields, then executes the
    import in parallel using the `load` method with a `create` fallback.
    It is responsible for building the crucial ID map needed for Pass 2.

    Args:
        progress (Progress): The rich Progress instance for updating the UI.
        model_obj (Any): The connected Odoo model object used for RPC calls.
        model_name (str): The technical name of the target Odoo model.
        header (list[str]): The complete header from the source CSV file.
        all_data (list[list[Any]]): The complete data from the source CSV.
        unique_id_field (str): The name of the column containing the unique
            source ID for each record.
        deferred_fields (list[str]): A list of relational fields to ignore in
            this pass.
        ignore (list[str]): A list of additional fields to ignore, specified
            by the user.
        context (dict[str, Any]): The context dictionary for the Odoo RPC call.
        fail_writer (Optional[Any]): The CSV writer object for recording failures.
        fail_handle (Optional[TextIO]): The file handle for the fail file.
        max_connection (int): The number of parallel worker threads to use.
        batch_size (int): The number of records to process in each batch.
        o2m (bool): Enables one-to-many batching logic.
        force_create (bool): If True, bypasses the `load` method and uses
            the `create` method directly. Used for fail mode.
        split_by_cols: The column names to group records by to avoid concurrent updates.

    Returns:
        dict[str, Any]: A dictionary containing the results of the pass,
            including the `id_map` ({source_id: db_id}), a list of any
            `failed_lines`, and a `success` boolean flag.
    """
    rpc_pass_1 = RPCThreadImport(
        max_connection, progress, TaskID(0), fail_writer, fail_handle
    )
    pass_1_header, pass_1_data = header, all_data
    pass_1_ignore_list = deferred_fields + ignore

    try:
        pass_1_uid_index = pass_1_header.index(unique_id_field)
    except ValueError:
        log.error(
            f"Unique ID field '{unique_id_field}' was removed by the ignore list."
        )
        return {"success": False}

    pass_1_batches = list(
        _create_batches(pass_1_data, split_by_cols, pass_1_header, batch_size, o2m)
    )
    num_batches = len(pass_1_batches)
    pass_1_task = progress.add_task(
        f"Pass 1/2: Importing to [bold]{model_name}[/bold]",
        total=num_batches,
        last_error="",
    )
    rpc_pass_1.task_id = pass_1_task

    thread_state_1 = {
        "model": model_obj,
        "context": context,
        "unique_id_field_index": pass_1_uid_index,
        "batch_header": pass_1_header,
        "force_create": force_create,
        "progress": progress,
        "ignore_list": pass_1_ignore_list,
    }

    results, aborted = _run_threaded_pass(
        rpc_pass_1, _execute_load_batch, pass_1_batches, thread_state_1
    )
    results["success"] = not aborted
    return results


def _orchestrate_pass_2(
    progress: Progress,
    model_obj: Any,
    model_name: str,
    header: list[str],
    all_data: list[list[Any]],
    unique_id_field: str,
    id_map: dict[str, int],
    deferred_fields: list[str],
    context: dict[str, Any],
    fail_writer: Optional[Any],
    fail_handle: Optional[TextIO],
    max_connection: int,
    batch_size: int,
) -> tuple[bool, int]:
    """Orchestrates the multi-threaded Pass 2 (write).

    This function manages the second pass of a deferred import. It prepares
    the data for updating relational fields by using the ID map from Pass 1.
    It then groups records that have the exact same update payload and runs
    the `write` operations in parallel batches for maximum efficiency.

    Args:
        progress (Progress): The rich Progress instance for updating the UI.
        model_obj (Any): The connected Odoo model object.
        model_name (str): The technical name of the target Odoo model.
        header (list[str]): The header list from the original source file.
        all_data (list[list[Any]]): The full data from the original source file.
        unique_id_field (str): The name of the unique identifier column.
        id_map (dict[str, int]): The map of source IDs to database IDs from Pass 1.
        deferred_fields (list[str]): The list of fields to update in this pass.
        context (dict[str, Any]): The context dictionary for the Odoo RPC call.
        fail_writer (Optional[Any]): The CSV writer for the fail file.
        fail_handle (Optional[TextIO]): The file handle for the fail file.
        max_connection (int): The number of parallel worker threads to use.
        batch_size (int): The number of records per write batch.

    Returns:
        bool: True if the pass completed without any critical (abort-level)
        errors, False otherwise.
    """
    unique_id_field_index = header.index(unique_id_field)
    pass_2_data_to_write = _prepare_pass_2_data(
        all_data, header, unique_id_field_index, id_map, deferred_fields
    )

    if not pass_2_data_to_write:
        log.info("No valid relations found to update in Pass 2. Import complete.")
        return True, 0

    # --- Grouping Logic ---
    from collections import defaultdict

    grouped_writes = defaultdict(list)
    for db_id, vals in pass_2_data_to_write:
        # The key must be hashable, so we convert the dict to a frozenset of items.
        vals_key = frozenset(vals.items())
        grouped_writes[vals_key].append(db_id)

    # --- Batching Logic ---
    pass_2_batches = []
    for vals_key, ids in grouped_writes.items():
        vals = dict(vals_key)
        # Chunk the list of IDs into sub-batches of the desired size.
        for id_chunk in batch(ids, batch_size):
            pass_2_batches.append((list(id_chunk), vals))

    if not pass_2_batches:
        return True, 0

    num_batches = len(pass_2_batches)
    pass_2_task = progress.add_task(
        f"Pass 2/2: Updating [bold]{model_name}[/bold] relations",
        total=num_batches,
        last_error="",
    )
    rpc_pass_2 = RPCThreadImport(
        max_connection, progress, pass_2_task, fail_writer, fail_handle
    )
    thread_state_2 = {
        "model": model_obj,
        "progress": progress,
        "context": context,
    }
    pass_2_results, aborted = _run_threaded_pass(
        rpc_pass_2,
        _execute_write_batch,
        list(enumerate(pass_2_batches, 1)),
        thread_state_2,
    )

    failed_writes = pass_2_results.get("failed_writes", [])
    if fail_writer and failed_writes:
        log.warning("Writing failed Pass 2 records to fail file...")
        reverse_id_map = {v: k for k, v in id_map.items()}
        source_data_map = {row[unique_id_field_index]: row for row in all_data}
        failed_lines = []
        for db_id, _, error_message in failed_writes:
            source_id = reverse_id_map.get(db_id)
            if source_id and source_id in source_data_map:
                original_row = list(source_data_map[source_id])
                original_row.append(error_message)
                failed_lines.append(original_row)
        if failed_lines:
            fail_writer.writerows(failed_lines)

    # Pass 2 is successful ONLY if not aborted AND no writes failed.
    successful_writes = pass_2_results.get("successful_writes", 0)
    return not aborted and not failed_writes, successful_writes


def import_data(
    config: Union[str, dict[str, Any]],
    model: str,
    unique_id_field: str,
    file_csv: str,
    deferred_fields: Optional[list[str]] = None,
    context: Optional[dict[str, Any]] = None,
    fail_file: Optional[str] = None,
    encoding: str = "utf-8",
    separator: str = ";",
    ignore: Optional[list[str]] = None,
    max_connection: int = 1,
    batch_size: int = 10,
    skip: int = 0,
    force_create: bool = False,
    o2m: bool = False,
    split_by_cols: Optional[list[str]] = None,
) -> tuple[bool, dict[str, int]]:
    """Orchestrates a robust, multi-threaded, two-pass import process.

    This is the main entry point for the low-level import engine. It manages
    the entire workflow, including reading the source file, connecting to
    Odoo, and coordinating the import passes.

    The import is performed in one or two passes:
    - Pass 1: Creates base records using a multi-threaded `load` method with
      a `create` fallback for robustness. It builds a map of source IDs to
      new database IDs.
    - Pass 2: If `deferred_fields` are provided, it performs a second
      multi-threaded pass to `write` the relational data.

    Args:
        config (Union[str, dict]): Path to the Odoo connection file or a dict.
        model (str): The technical name of the target Odoo model.
        unique_id_field (str): The column name in the source file that
            uniquely identifies each record.
        file_csv (str): The full path to the source CSV data file.
        deferred_fields (Optional[list[str]]): A list of relational fields to
            process in a second pass. If None or empty, a single-pass
            import is performed.
        context (Optional[dict[str, Any]]): A context dictionary for Odoo
            RPC calls.
        fail_file (Optional[str]): Path to write any failed records to.
        encoding (str): The character encoding of the source file.
        separator (str): The delimiter character used in the source CSV.
        ignore (Optional[list[str]]): A list of columns to completely ignore
            from the source file.
        max_connection (int): The number of parallel threads to use.
        batch_size (int): The number of records to process in each batch.
        skip (int): The number of lines to skip at the top of the source file.
        force_create (bool): If True, bypasses the `load` method and uses
            the `create` method directly. Used for fail mode.
        o2m (bool): Enables special handling for one-to-many imports where
            child lines follow a parent record.
        split_by_cols: The column names to group records by to avoid concurrent updates.

    Returns:
        tuple[bool, int]: True if the entire import process completed without any
        critical, process-halting errors, False otherwise.
    """
    context, deferred, ignore = (
        context or {"tracking_disable": True},
        deferred_fields or [],
        ignore or [],
    )
    header, all_data = _read_data_file(file_csv, separator, encoding, skip)
    record_count = len(all_data)

    if not header:
        return False, {}

    try:
        if isinstance(config, dict):
            connection = conf_lib.get_connection_from_dict(config)
        else:
            connection = conf_lib.get_connection_from_config(config)
        model_obj = connection.get_model(model)
    except Exception as e:
        from .lib.internal.ui import _show_error_panel

        error_message = str(e)
        title = "Odoo Connection Error"
        friendly_message = (
            "Could not connect to Odoo. This usually means the connection "
            "details in your configuration file are incorrect.\n\n"
            "Please verify the following:\n"
            "  - [bold]hostname[/bold] is correct\n"
            "  - [bold]database[/bold] name is correct\n"
            "  - [bold]login[/bold] (username) is correct\n"
            "  - [bold]password[/bold] is correct\n\n"
            f"[bold]Original Error:[/bold] {error_message}"
        )
        _show_error_panel(title, friendly_message)
        return False, {}
    fail_writer, fail_handle = _setup_fail_file(fail_file, header, separator, encoding)
    console = Console()
    progress = Progress(
        SpinnerColumn(),
        TextColumn("[bold blue]{task.description}"),
        BarColumn(),
        "[progress.percentage]{task.percentage:>3.0f}%",
        "•",
        TextColumn("[green]{task.completed} of {task.total} batches"),
        "•",
        TimeElapsedColumn(),
        console=console,
        expand=True,
    )

    overall_success = False
    with progress:
        try:
            pass_1_results = _orchestrate_pass_1(
                progress,
                model_obj,
                model,
                header,
                all_data,
                unique_id_field,
                deferred,
                ignore,
                context,
                fail_writer,
                fail_handle,
                max_connection,
                batch_size,
                o2m,
                split_by_cols,
                force_create,
            )
            # A pass is only successful if it wasn't aborted.
            pass_1_successful = pass_1_results.get("success", False)
            if not pass_1_successful:
                return False, {}

            # If we get here, Pass 1 was not aborted. Now determine final status.
            id_map = pass_1_results.get("id_map", {})
            pass_2_successful = True  # Assume success if no Pass 2 is needed.
            updates_made = 0

            if deferred:
                pass_2_successful, updates_made = _orchestrate_pass_2(
                    progress,
                    model_obj,
                    model,
                    header,
                    all_data,
                    unique_id_field,
                    id_map,
                    deferred,
                    context,
                    fail_writer,
                    fail_handle,
                    max_connection,
                    batch_size,
                )

        finally:
            if fail_handle:
                fail_handle.close()

    overall_success = pass_1_successful and pass_2_successful
    stats = {
        "total_records": record_count,
        "created_records": len(id_map),
        "updated_relations": updates_made,
        "id_map": id_map,
    }
    return overall_success, stats<|MERGE_RESOLUTION|>--- conflicted
+++ resolved
@@ -929,41 +929,9 @@
                 )
         try:
             log.debug(f"Attempting `load` for chunk of batch {batch_number}...")
-<<<<<<< HEAD
 
             res = model.load(load_header, load_lines, context=context)
-=======
-            log.debug(f"Load header: {load_header}")
-            log.debug(f"Load lines count: {len(load_lines)}")
-            if load_lines:
-                log.debug(f"First load line (first 10 fields): {load_lines[0][:10] if len(load_lines[0]) > 10 else load_lines[0]}")
-                log.debug(f"Full header: {load_header}")
-                # Log the full header and first line for debugging
-                if len(load_header) > 10:
-                    log.debug(f"Full load_header: {load_header}")
-                if len(load_lines[0]) > 10:
-                    log.debug(f"Full first load_line: {load_lines[0]}")
-            
-            res = model.load(load_header, sanitized_load_lines, context=context)
-            
-            # DEBUG: Log what we got back from Odoo
-            log.debug(
-                f"Load response - messages: {res.get('messages', 'None')}, "
-                f"ids: {res.get('ids', 'None')}, "
-                f"data: {type(res)}"
-            )
-            if res.get("messages"):
-                for message in res["messages"]:
-                    msg_type = message.get("type", "unknown")
-                    msg_text = message.get("message", "")
-                    log.debug(f"Load message {msg_type}: {msg_text}")
-                    if msg_type in ["warning", "error"]:
-                        log.warning(f"Load operation returned {msg_type}: {msg_text}")
-                    else:
-                        log.info(f"Load operation returned {msg_type}: {msg_text}")
-            
-            # Check for any Odoo server errors in the response
->>>>>>> d0710dc9
+
             if res.get("messages"):
                 error = res["messages"][0].get("message", "Batch load failed.")
                 # Don't raise immediately, log and continue to capture in fail file
