"""This module contains the core Processor class for transforming data."""

import inspect
import os
import sys
from collections import OrderedDict
from collections.abc import Mapping
from typing import (
    Any,
    Callable,
    Optional,
    Union,
)

from .odoo_lib import build_polars_schema

if sys.version_info < (3, 10):
    from typing import Union as TypeUnion
else:
    TypeUnion = Union

if sys.version_info < (3, 10):
    from typing import Union as TypeUnion
else:
    TypeUnion = Union

import polars as pl
from lxml import etree  # type: ignore[import-untyped]
from rich.console import Console
from rich.table import Table

from ..logging_config import log
from . import mapper
from .internal.exceptions import SkippingError
from .internal.io import write_file


class MapperRepr:
    """A wrapper to provide a useful string representation for mapper functions."""

    def __init__(self, repr_string: str, func: Callable[..., Any]) -> None:
        """Initializes the MapperRepr.

        Args:
            repr_string: The string representation to use for the mapper.
            func: The actual callable mapper function.
        """
        self._repr_string = repr_string
        self.func = func

    def __call__(self, *args: Any, **kwargs: Any) -> Any:
        """Calls the wrapped mapper function."""
        return self.func(*args, **kwargs)

    def __repr__(self) -> str:
        """Returns the custom string representation."""
        return self._repr_string


class Processor:
    """Core class for reading, transforming, and preparing data for Odoo."""

    def __init__(
        self,
<<<<<<< HEAD
        mapping: Mapping[str, Any],
        source_filename: Optional[str] = None,
        dataframe: Optional[pl.DataFrame] = None,
        connection: Optional[Any] = None,
        model: Optional[str] = None,
=======
        filename: Optional[str] = None,
        config_file: Optional[str] = None,  # Added for fallback
>>>>>>> 63f12844
        separator: str = ";",
        preprocess: Callable[[pl.DataFrame], pl.DataFrame] = lambda df: df,
        **kwargs: Any,
    ) -> None:
        """Initializes the Processor."""
        self.file_to_write: OrderedDict[str, dict[str, Any]] = OrderedDict()
        self.dataframe: pl.DataFrame

        parsed_overrides, self.logic_mapping = self._parse_mapping(mapping)

<<<<<<< HEAD
        final_schema = parsed_overrides
        if connection and model:
            base_schema = build_polars_schema(connection, model)
            final_schema = {**base_schema, **parsed_overrides}
=======
        Args:
            filename: The path to the source CSV or XML file.
            config_file: Path to the Odoo connection configuration file. Used as a
                           fallback for operations that require a DB connection if
                           no specific config is provided later.
            separator: The column delimiter for CSV files.
            encoding: The character encoding of the source file.
            header: A list of strings for the header row (for in-memory data).
            data: A list of lists representing the data rows (for in-memory data).
            preprocess: A function to modify the raw data before mapping begins.
            **kwargs: Catches other arguments, primarily for XML processing.
        """
        self.file_to_write: OrderedDict[str, dict[str, Any]] = OrderedDict()
        self.config_file = config_file
        self.header: list[str]
        self.data: list[list[Any]]
>>>>>>> 63f12844

        self.schema_overrides = final_schema

        if source_filename:
            self.dataframe = self._read_file(
                source_filename, separator, self.schema_overrides, **kwargs
            )
        elif dataframe is not None:
            self.dataframe = dataframe
        else:
            raise ValueError(
                "Processor must be initialized with either "
                "a 'source_filename' or a 'dataframe'."
            )
        self.dataframe = preprocess(self.dataframe)

    def _parse_mapping(
        self, mapping: Optional[Mapping[str, Any]]
    ) -> tuple[dict[str, type[pl.DataType]], dict[str, Any]]:
        """Parses a mapping dict to separate Polars types from mapper functions."""
        schema_overrides: dict[str, type[pl.DataType]] = {}
        logic_mapping: dict[str, Any] = {}
        if not mapping:
            return schema_overrides, logic_mapping

        for key, value in mapping.items():
            if (
                isinstance(value, tuple)
                and len(value) == 2
                and isinstance(value[0], type)
                and issubclass(value[0], pl.DataType)
            ):
                # It's a typed mapping: (pl.DataType, function)
                schema_overrides[key] = value[0]
                logic_mapping[key] = value[1]
            else:
                # It's a standard mapping: function
                logic_mapping[key] = value
        return schema_overrides, logic_mapping

    def _read_file(
        self,
        filename: str,
        separator: str,
        schema_overrides: Optional[dict[str, type[pl.DataType]]] = None,
        **kwargs: Any,
    ) -> pl.DataFrame:
        """Reads a CSV or XML file and returns its content as a DataFrame."""
        _, file_extension = os.path.splitext(filename)
        xml_root_path = kwargs.get("xml_root_tag")

        if file_extension == ".csv":
            log.info(f"Reading CSV file: {filename}")
            try:
                return pl.read_csv(
                    filename,
                    separator=separator,
                    encoding="utf-8",
                    schema_overrides=schema_overrides,
                )
            except Exception as e:
                log.error(f"Failed to read CSV file {filename}: {e}")
                return pl.DataFrame()
        elif xml_root_path:
            log.info(f"Reading XML file: {filename}")
            try:
                parser = etree.XMLParser(
                    resolve_entities=False,
                    no_network=True,
                    dtd_validation=False,
                    load_dtd=False,
                )
                tree = etree.parse(filename, parser=parser)
                if kwargs.get("xml_record_tag"):
                    nodes = tree.xpath(f"//{kwargs.get('xml_record_tag')}")
                else:
                    nodes = tree.xpath(xml_root_path)

                if not nodes:
                    log.warning(f"No nodes found for root path '{xml_root_path}'")
                    return pl.DataFrame()

                data = [{elem.tag: elem.text for elem in node} for node in nodes]
                return pl.DataFrame(data)
            except etree.XMLSyntaxError as e:
                log.error(f"Failed to parse XML file {filename}: {e}")
                return pl.DataFrame()

        return pl.DataFrame()

    def check(
        self, check_fun: Callable[..., bool], message: Optional[str] = None
    ) -> bool:
        """Runs a data quality check function against the loaded data.

        Args:
            check_fun: The checker function to execute.
            message: An optional custom error message to display on failure.

        Returns:
            True if the check passes, False otherwise.
        """
        res = check_fun(self.dataframe)
        if not res:
            error_message = (
                message or f"Data quality check '{check_fun.__name__}' failed."
            )
            log.warning(error_message)
        return res

    def split(self, split_fun: Callable[..., Any]) -> dict[Any, "Processor"]:
        """Splits the processor's data into multiple new Processor objects.

        Args:
            split_fun: A function that takes a row dictionary and index, and
                returns a key to group the row by.

        Returns:
            A dictionary where keys are the grouping keys and values are new
            Processor instances containing the grouped data.
        """
        # Group by the key and create new processors
        df_with_index = self.dataframe.with_row_index()

        grouped = df_with_index.group_by(
            pl.struct(pl.all()).map_elements(
                # FIX: Cast the result to a string and specify the return dtype
                lambda row: str(split_fun(row, row.get("index"))),
                return_dtype=pl.String,
            )
        )

        new_mapping = {
            **{k: v for k, v in self.logic_mapping.items()},
            **{
                k: (v, self.logic_mapping.get(k))
                for k, v in self.schema_overrides.items()
                if self.logic_mapping.get(k)
            },
        }

        return {
            str(key[0]): Processor(
                mapping=new_mapping,
                # 3. Drop the temporary index column from the final grouped DataFrames.
                dataframe=group.drop("index"),
            )
            for key, group in grouped
        }

    def get_o2o_mapping(self) -> dict[str, MapperRepr]:
        """Generates a direct 1-to-1 mapping dictionary."""
        return {
            str(column): MapperRepr(f"mapper.val('{column}')", mapper.val(column))
            for column in self.dataframe.columns
            if column
        }

    def process(
        self,
        filename_out: str,
        params: Optional[dict[str, Any]] = None,
        t: str = "list",
        null_values: Optional[list[Any]] = None,
        m2m: bool = False,
        m2m_columns: Optional[list[str]] = None,  # <-- Add this new parameter
        dry_run: bool = False,
    ) -> pl.DataFrame:
        """Processes the data using a mapping and prepares it for writing.

        Args:
            mapping: The mapping dictionary defining the transformation rules.
            filename_out: The path where the output CSV file will be saved.
            params: A dictionary of parameters for the `odoo-data-flow import`
                command, used when generating the load script.
            t: The type of collection to return data in ('list' or 'set').
            null_values: A list of values to be treated as empty.
            m2m: If True, activates special processing for many-to-many data.
            m2m_columns: A list of column names to unpivot when `m2m=True`.
            dry_run: If True, prints a sample of the output to the console
                instead of writing files.


        Returns:
            A Dataframe containing the header list and the transformed data.
        """
        if null_values is None:
            null_values = ["NULL", False]
        if params is None:
            params = {}

        result_df: pl.DataFrame
        if m2m:
            result_df = self._process_mapping_m2m(
                self.logic_mapping,
                null_values=null_values,
                m2m_columns=m2m_columns,
            )
        else:
            result_df = self._process_mapping(
                self.logic_mapping, null_values=null_values
            )

        if t == "set":
            result_df = result_df.unique()

        if dry_run:
            console = Console()
            log.info("--- DRY RUN MODE (Outputting sample of first 10 rows) ---")
            log.info("No files will be written.")

            table = Table(title="Dry Run Output Sample")
            for column_header in result_df.columns:
                table.add_column(column_header, style="cyan")

            for row in result_df.head(10).iter_rows():
                str_row = [str(item) for item in row]
                table.add_row(*str_row)

            console.print(table)
            log.info(f"Total rows that would be generated: {len(result_df)}")

            return result_df

        self._add_data(result_df, filename_out, params)
        return result_df

    def process_m2m(
        self,
        id_column: str,
        m2m_columns: list[str],
        filename_out: str,
        params: Optional[dict[str, Any]] = None,
        separator: str = ",",
    ) -> None:
        """Processes many-to-many data by first unpivoting the source data.

        This is a robust alternative to using the m2m=True flag. It unnests
        comma-separated values from the 'm2m_columns' into individual rows
        before processing.

        Args:
            id_column: The column to use as the stable ID (e.g., 'id' or 'ref').
            m2m_columns: A list of columns that contain the m2m values.
            filename_out: The path where the output CSV file will be saved.
            params: A dictionary of parameters for the `odoo-data-flow import` command.
            separator: The separator for the values within the m2m columns.
        """
        log.info(f"Processing m2m data for columns: {m2m_columns}")

        # 1. Explode the comma-separated strings into lists of strings
        df_with_lists = self.dataframe.with_columns(
            [pl.col(c).str.split(separator) for c in m2m_columns]
        )

        # 2. Explode the DataFrame on the list columns to create new rows
        exploded_df = df_with_lists.explode(m2m_columns)

        # 3. Create a new processor with this "tidy" data and the stored mapping
        m2m_processor = Processor(mapping=self.logic_mapping, dataframe=exploded_df)

        # 4. Process the data (no m2m=True flag needed) and add to write queue
        result_df = m2m_processor.process(
            filename_out=filename_out, params=params, t="set"
        )
        self._add_data(result_df, filename_out, params or {})

    def write_to_file(
        self,
        script_filename: str,
        fail: bool = True,
        append: bool = False,
        python_exe: str = "python",
        path: str = "",
    ) -> None:
        """Generates the .sh script for the import.

        Args:
            script_filename: The path where the shell script will be saved.
            fail: If True, includes a second command with the --fail flag.
            append: If True, appends to the script file instead of overwriting.
            python_exe: The python executable to use in the script.
            path: The path to prepend to the odoo-data-flow command.
        """
        init = not append
        for _, info in self.file_to_write.items():
            info_copy = info.copy()
            # NEW: Use the config from params if available,
            #  otherwise use the processor's default
            info_copy["conf_file"] = str(info.get("config")) or self.config_file
            info_copy.update(
                {
                    "model": info.get("model", "auto"),
                    "init": init,
                    "launchfile": script_filename,
                    "fail": fail,
                    "python_exe": python_exe,
                    "path": path,
                }
            )
            write_file(**info_copy)
            init = False

    def join_file(
        self,
        filename: str,
        master_key: str,
        child_key: str,
        header_prefix: str = "child",
        separator: str = ";",
        encoding: str = "utf-8",
        schema_overrides: Optional[dict[str, type[pl.DataType]]] = None,
        dry_run: bool = False,
    ) -> None:
        """Joins data from a secondary file into the processor's main data.

        Args:
            filename: The path to the secondary file to join.
            master_key: The column name in the main data to join on.
            child_key: The column name in the secondary data to join on.
            header_prefix: A prefix to add to the headers from the child file.
            separator: The column separator for the child CSV file.
            encoding: The character encoding of the child file.
            schema_overrides: A dictionary to override Polars' inferred data
                types for the joined file.
            dry_run: If True, prints a sample of the joined data to the
                console without modifying the processor's state.
        """
        log.info(f"Joining with secondary file: {filename}")
        child_df = self._read_file(filename, separator, schema_overrides)

        # This part correctly renames all columns EXCEPT the join key
        child_df = child_df.rename(
            {
                col: f"{header_prefix}_{col}"
                for col in child_df.columns
                if col != child_key
            }
        )

        if dry_run:
            joined_df = self.dataframe.join(
                child_df, left_on=master_key, right_on=child_key
            )
            log.info("--- DRY RUN MODE (Outputting sample of joined data) ---")
            console = Console()
            table = Table(title="Joined Data Sample")

            for column_header in joined_df.columns:
                table.add_column(column_header, style="cyan")

            for row in joined_df.head(10).iter_rows():
                str_row = [str(item) for item in row]
                table.add_row(*str_row)

            console.print(table)
            log.info(f"Total rows that would be generated: {len(joined_df)}")
        else:
            self.dataframe = self.dataframe.join(
                child_df, left_on=master_key, right_on=child_key
            )

    def _add_data(
        self,
        dataframe: pl.DataFrame,
        filename_out: str,
        params: dict[str, Any],
    ) -> None:
        """Adds data to the internal write queue."""
        params_copy = params.copy()
        params_copy["filename"] = (
            os.path.abspath(filename_out) if filename_out else False
        )
        params_copy["dataframe"] = dataframe
        self.file_to_write[filename_out] = params_copy

    def _process_mapping(  # noqa: C901
        self,
        mapping: Mapping[str, Union[Callable[..., Any], pl.Expr]],
        null_values: list[Any],
        list_return_dtype: Optional[pl.DataType] = None,
    ) -> pl.DataFrame:
        """The core transformation loop."""
        if not mapping:
            return self.dataframe.clone()

        exprs = []
        state: dict[str, Any] = {}

        for key, func in mapping.items():
            if isinstance(func, pl.Expr):
                expr = func.alias(key)
            else:
                sig = inspect.signature(func)

                def _create_wrapper(
                    f: Callable[..., Any], signature: inspect.Signature
                ) -> Callable[[dict[str, Any]], Any]:
                    def wrapper(row_struct: dict[str, Any]) -> Any:
                        try:
                            # First, try calling with both the row and state,
                            # as this is the richer interface.
                            if len(signature.parameters) > 1:
                                return f(row_struct, state)
                            return f(row_struct)
                        except TypeError as e:
                            # If that fails, check if it's a signature mismatch
                            # and fall back to calling with just the row.
                            if "takes 1 positional argument but 2 were given" in str(
                                e
                            ) or "missing 1 required positional argument" in str(e):
                                return f(row_struct)
                            # If it's a different TypeError, re-raise it.
                            raise e
                        except SkippingError:
                            # This is a controlled way to skip a row.
                            return None

                    return wrapper

                wrapper_func = _create_wrapper(func, sig)

                expr = (
                    pl.struct(pl.all())
                    .map_elements(
                        wrapper_func,
                        return_dtype=list_return_dtype or pl.Object,
                    )
                    .alias(key)
                )
            exprs.append(expr)

        # This correctly handles cases where all columns are being transformed.
        if not exprs:
            return pl.DataFrame()

        return self.dataframe.select(exprs)

    def _process_mapping_m2m(
        self,
        mapping: Mapping[str, Union[Callable[..., Any], pl.Expr]],
        null_values: list[Any],
        m2m_columns: Optional[list[str]],
    ) -> pl.DataFrame:
        """Specific m2m processor.

        Handles m2m mapping by unpivoting data to a long format internally
        before applying a simple mapping.
        """
        if not m2m_columns:
            raise ValueError(
                "The 'm2m_columns' argument must be provided when m2m=True."
            )

        # 1. Unpivot the specified columns to create a robust long-format DataFrame
        id_vars = [col for col in self.dataframe.columns if col not in m2m_columns]
        unpivoted_df = self.dataframe.unpivot(
            index=id_vars,
            on=m2m_columns,
            variable_name="m2m_source_column",  # e.g., 'Color', 'Size_H'
            value_name="m2m_source_value",  # e.g., 'Blue', 'L'
        ).filter(pl.col("m2m_source_value").is_not_null())

        # 2. Create a temporary processor with this simple, unpivoted data
        temp_processor = Processor(mapping=mapping, dataframe=unpivoted_df)

        # 3. Apply the original mapping logic, which now works on simple rows
        return temp_processor._process_mapping(mapping, null_values=null_values)


class ProductProcessorV10(Processor):
    """Processor for the modern (Odoo v13+) product attribute model."""

    def process_attribute_data(
        self,
        attributes_list: list[str],
        attribute_prefix: str,
        filename_out: str,
        import_args: dict[str, Any],
    ) -> None:
        """Creates and registers the `product.attribute.csv` file.

        Args:
            attributes_list: A list of attribute names (e.g., ['Color', 'Size']).
            attribute_prefix: The prefix for generating external IDs.
            filename_out: The output path for the CSV file.
            import_args: A dictionary of parameters for the import script.
        """
        attr_header = ["id", "name", "create_variant"]
        attr_data = [
            {
                "id": mapper.to_m2o(attribute_prefix, att),
                "name": att,
                "create_variant": "Dynamically",
            }
            for att in attributes_list
        ]
        # Corrected: Use the 'schema' argument to enforce column order.
        self._add_data(
            pl.DataFrame(attr_data, schema=attr_header),
            filename_out,
            import_args,
        )

    # NEW METHOD for product.attribute.value.csv
    def process_attribute_value_data(
        self,
        attribute_list: list[str],
        attribute_value_prefix: str,
        attribute_prefix: str,
        filename_out: str,
        import_args: dict[str, Any],
    ) -> None:
        """Collects unique attribute values.

        Collects unique attribute values from all product lines and prepares them
        for product.attribute.value.csv.

        Args:
            attribute_list: List of attribute column names (e.g., ['Color', 'Size_H']).
            attribute_value_prefix: The XML ID prefix for attribute values.
            attribute_prefix: The XML ID prefix for attributes themselves.
            filename_out: The output path for product.attribute.value.csv.
            import_args: Import parameters for the script.
        """
        melted_df = self.dataframe.unpivot(
            index=[col for col in self.dataframe.columns if col not in attribute_list],
            on=attribute_list,
            variable_name="attribute_name",
            value_name="value",
        )
        unique_values = (
            melted_df.filter(pl.col("value").is_not_null())
            .unique(subset=["attribute_name", "value"])
            .select(
                pl.struct(["attribute_name", "value"])
                .map_elements(
                    lambda row: mapper.to_m2o(
                        attribute_value_prefix,
                        f"{row['attribute_name']}_{row['value']}",
                    ),
                    return_dtype=pl.String,
                )
                .alias("id"),
                pl.col("value").alias("name"),
                pl.col("attribute_name")
                .map_elements(
                    lambda name: mapper.to_m2o(attribute_prefix, name),
                    return_dtype=pl.String,
                )
                .alias("attribute_id/id"),
            )
        )
        self._add_data(unique_values, filename_out, import_args)


class ProductProcessorV9(Processor):
    """Processor for the legacy (Odoo v9-v12) product attribute model."""

    def _generate_attribute_file_data(
        self, attributes_list: list[str], prefix: str
    ) -> pl.DataFrame:
        """Generates a DataFrame for 'product.attribute.csv'."""
        attr_data = [
            {"id": mapper.to_m2o(prefix, attr), "name": attr}
            for attr in attributes_list
        ]
        return pl.DataFrame(attr_data)

    def _extract_attribute_value_data(
        self,
        mapping: Mapping[str, Union[pl.Expr, Callable[..., Any]]],
        attributes_list: list[str],
    ) -> pl.DataFrame:
        """Extracts and transforms data for 'product.attribute.value.csv'."""
        id_cols = [col for col in self.dataframe.columns if col not in attributes_list]
        unpivoted = self.dataframe.unpivot(
            index=id_cols,
            on=attributes_list,
            variable_name="attribute_name",
            value_name="attribute_value_name",
        ).filter(pl.col("attribute_value_name").is_not_null())

        # Create a temporary processor to reuse the robust mapping logic
        temp_processor = Processor(dataframe=unpivoted, mapping=mapping)
        result_df = temp_processor._process_mapping(mapping, null_values=[])
        return result_df.unique()

    def process_attribute_mapping(
        self,
        mapping: Mapping[str, Union[pl.Expr, Callable[..., Any]]],
        line_mapping: Mapping[str, Union[pl.Expr, Callable[..., Any]]],
        attributes_list: list[str],
        attribute_prefix: str,
        path: str,
        import_args: dict[str, Any],
    ) -> None:
        """Orchestrates the processing of legacy product attributes."""
        # 1. Generate product.attribute.csv
        attr_df = self._generate_attribute_file_data(attributes_list, attribute_prefix)
        self._add_data(attr_df, path + "product.attribute.csv", import_args)

        # 2. Generate product.attribute.value.csv
        values_df = self._extract_attribute_value_data(mapping, attributes_list)
        self._add_data(values_df, path + "product.attribute.value.csv", import_args)

        # 3. Generate product.attribute.line.csv
        line_df = self._process_mapping(line_mapping, null_values=[])
        line_import_args = dict(import_args, groupby="product_tmpl_id/id")
        self._add_data(line_df, path + "product.attribute.line.csv", line_import_args)<|MERGE_RESOLUTION|>--- conflicted
+++ resolved
@@ -62,49 +62,50 @@
 
     def __init__(
         self,
-<<<<<<< HEAD
         mapping: Mapping[str, Any],
         source_filename: Optional[str] = None,
         dataframe: Optional[pl.DataFrame] = None,
         connection: Optional[Any] = None,
         model: Optional[str] = None,
-=======
-        filename: Optional[str] = None,
         config_file: Optional[str] = None,  # Added for fallback
->>>>>>> 63f12844
+
         separator: str = ";",
         preprocess: Callable[[pl.DataFrame], pl.DataFrame] = lambda df: df,
         **kwargs: Any,
     ) -> None:
-        """Initializes the Processor."""
-        self.file_to_write: OrderedDict[str, dict[str, Any]] = OrderedDict()
-        self.dataframe: pl.DataFrame
-
-        parsed_overrides, self.logic_mapping = self._parse_mapping(mapping)
-
-<<<<<<< HEAD
-        final_schema = parsed_overrides
-        if connection and model:
-            base_schema = build_polars_schema(connection, model)
-            final_schema = {**base_schema, **parsed_overrides}
-=======
-        Args:
-            filename: The path to the source CSV or XML file.
+
+        """Initializes the Processor.
+
+        The Processor can be initialized either by providing a `source_filename` to read
+        from disk, or by providing a `dataframe` to work with in-memory data.
+
+        Args:
+            source_filename: The path to the source CSV or XML file.
             config_file: Path to the Odoo connection configuration file. Used as a
                            fallback for operations that require a DB connection if
                            no specific config is provided later.
             separator: The column delimiter for CSV files.
             encoding: The character encoding of the source file.
-            header: A list of strings for the header row (for in-memory data).
-            data: A list of lists representing the data rows (for in-memory data).
-            preprocess: A function to modify the raw data before mapping begins.
+            model: The Odoo model name (e.g., 'product.template').
+            dataframe: A Polars DataFrame to initialize the Processor with.
+            preprocess: A function to modify the raw data (Polars DataFrame)
+                before mapping begins.
+            schema_overrides: A dictionary to override Polars' inferred data types.
+            connection: An optional Odoo connection object.
+            mapping: A dictionary defining the transformation rules, potentially
+                including schema overrides.
             **kwargs: Catches other arguments, primarily for XML processing.
-        """
+        """    
         self.file_to_write: OrderedDict[str, dict[str, Any]] = OrderedDict()
+        self.dataframe: pl.DataFrame
+
+        parsed_overrides, self.logic_mapping = self._parse_mapping(mapping)
         self.config_file = config_file
-        self.header: list[str]
-        self.data: list[list[Any]]
->>>>>>> 63f12844
+
+        final_schema = parsed_overrides
+        if connection and model:
+            base_schema = build_polars_schema(connection, model)
+            final_schema = {**base_schema, **parsed_overrides}
 
         self.schema_overrides = final_schema
 
