#-*- coding: utf-8 -*-
'''
Created on 10 sept. 2016

@author: Thibault Francois
'''
import os

from collections import OrderedDict

from . internal.csv_reader import UnicodeReader
from . internal.tools import ReprWrapper, AttributeLineDict
from . internal.io import write_file, is_string, open_read
from . internal.exceptions import SkippingException
from . import mapper


class Processor(object):
    def __init__(self, filename=None, delimiter=";", encoding='utf-8', header=None, data=None, preprocess=lambda header, data: (header, data), conf_file=False):
        self.file_to_write = OrderedDict()
        if header and data:
            self.header = header
            self.data = data
        elif filename:
            self.header, self.data = self.__read_file(filename, delimiter, encoding)
        else:
            raise Exception("No Filename nor header and data provided")
        self.header, self.data = preprocess(self.header, self.data)
        self.conf_file = conf_file

    def check(self, check_fun, message=None):
        res = check_fun(self.header, self.data)
        if not res:
            if message:
                print(message)
            else:
                print("%s failed" % check_fun.__name__)
        return res

    def split(self, split_fun):
        res = {}
        for i, d in enumerate(self.data):
            k = split_fun(dict(zip(self.header, d)), i)
            res.setdefault(k, []).append(d)
        processor_dict = {}
        for k, data in res.items():
            processor_dict[k] = Processor(header=list(self.header), data=data)
        return processor_dict

    def get_o2o_mapping(self):
        """Will generate a mapping with 'key' : mapper.val('key') for each key

        you can print using pprint to print the equivalent python of the mapping to use it in your file

        :return: a dict where the key is a str and the value a mapper.val function,
                 the key and the field pass to the mapper are identical

                {
                    'id' : mapper.val('id'),
                    .....
                }
        """
        mapping = {}
        for column in [h for h in self.header if h]:
            map_val_rep = ReprWrapper("mapper.val('%s')" %column, mapper.val(column))
            mapping[str(column)] = map_val_rep
        return mapping

    def process(self, mapping, filename_out, import_args, t='list', null_values=['NULL', False], verbose=True, m2m=False):
        if m2m:
            head, data = self.__process_mapping_m2m(mapping, null_values=null_values, verbose=verbose)
        else:
            head, data = self.__process_mapping(mapping, t=t, null_values=null_values, verbose=verbose)
        self._add_data(head, data, filename_out, import_args)
        return head, data

    def write_to_file(self, script_filename, fail=True, append=False, python_exe='', path='', encoding='utf-8'):
        init = not append
        for _, info in self.file_to_write.items():
            info_copy = dict(info)
            info_copy.update({
                'model' : info.get('model', 'auto'),
                'init' : init,
                'launchfile' : script_filename,
                'fail' : fail,
                'python_exe' : python_exe,
                'path' : path,
                'conf_file' : self.conf_file,
                'encoding': encoding,
            })

            write_file(**info_copy)
            init = False

    def get_processed_data(self, filename_out):
        return self.file_to_write[filename_out]

    def join_file(self, filename, master_key, child_key, header_prefix="child", delimiter=";", encoding='utf-8'):
        """
            Join another file with the main file defined in the constructor.
            Need a key (column name) on the master file  and on the file to join
            The line of the file to join will be added a the end of a line if
                the value of the column master_key match the value of the column child_key

            If the key is not found in the file to join, empty cell are added at the end of the master file

            A prefix is added (after the merge operation) to all the column of the child file
            to avoid collision with the header of the master file

            E.g.: join_file(filename, 'category_id', 'name')
            Master file            |      Child file
            name  category_id      |      name   color
            A      A               |      A      Blue
            B      A               |      B      Red
            C      B
            D      B
            E      C

            Final File
            name  category_id child_name child_color
            A      A          A           Blue
            B      A          A           Blue
            C      B          B           Red
            D      B          B           Red
<<<<<<< HEAD
            E      C
=======
            E      C                               
>>>>>>> 5273c174
        """
        header, data = self.__read_file(filename, delimiter, encoding)
        child_key_pos = header.index(child_key)
        master_key_pos = self.header.index(master_key)

        data_map = {}
        for d in data:
            data_map[d[child_key_pos]] = d

        for d in self.data:
            if data_map.get(d[master_key_pos]):
                d.extend(data_map[d[master_key_pos]])
            else:
                d.extend([""] * len(header))

        self.header += ["%s_%s" % (header_prefix, h) for h in header]

    ########################################
    #                                      #
    #            Private Method            #
    #                                      #
    ########################################
    def __read_file(self, filename, delimiter, encoding):
        file_ref = open_read(filename, encoding=encoding)
        reader = UnicodeReader(file_ref, delimiter=delimiter, encoding=encoding)
        head = next(reader)
        data = [d for d in reader]
        return head, data

    def __process_mapping(self, mapping, t, null_values, verbose):
        """
            @param t: type of return, list or set
        """
        lines_out = [] if t == 'list' else set()
        for i, line in enumerate(self.data):
            line = [s.strip() if s and s.strip() not in null_values else '' for s in line]
            line_dict = dict(zip(self.header, line))
            try:
                line_out = [mapping[k](line_dict) for k in mapping.keys()]
            except SkippingException as e:
                if verbose:
                    print("Skipping", i)
                    print(e.message)
                continue
            if t == 'list':
                lines_out.append(line_out)
            else:
                lines_out.add(tuple(line_out))
        return mapping.keys(), lines_out

    def __process_mapping_m2m(self, mapping, null_values, verbose):
        """

        """
        head, data = self.__process_mapping(mapping, 'list', null_values, verbose)
        lines_out = set()
        for line_out in data:
            index_list = []
            zip_list = []
            for index, value in enumerate(line_out):
                if isinstance(value, list):
                    index_list.append(index)
                    zip_list.append(value)
            values_list = zip(*zip_list)
            for values in values_list:
                new_line = list(line_out)
                for i, val in enumerate(values):
                    new_line[index_list[i]] = val
                lines_out.add(tuple(new_line))

        return head, lines_out

    def _add_data(self, head, data, filename_out, import_args):
        import_args = dict(import_args)
        import_args['filename'] = os.path.abspath(filename_out) if filename_out else False
        import_args['header'] = head
        import_args['data'] = data
        self.file_to_write[filename_out] = import_args


class ProductProcessorV9(Processor):
    def __generate_attribute_data(self, attributes_list, ATTRIBUTE_PREFIX):
            self.attr_header = ['id', 'name']
            self.attr_data = [[mapper.to_m2o(ATTRIBUTE_PREFIX, att), att] for att in attributes_list]

    def process_attribute_mapping(self, mapping, line_mapping, attributes_list, ATTRIBUTE_PREFIX, path, import_args, id_gen_fun=None, null_values=['NULL']):
        """
            Mapping : name is mandatory vat_att(attribute_list)
        """
        def add_value_line(values_out, line):
            for att in attributes_list:
                value_name = line[list(mapping.keys()).index('name')].get(att)
                if value_name:
                    line_value = [ele[att] if isinstance(ele, dict) else ele for ele in line]
                    values_out.add(tuple(line_value))

        id_gen_fun = id_gen_fun or (lambda template_id, values : mapper.to_m2o(template_id.split('.')[0] + '_LINE', template_id))

        values_header = mapping.keys()
        values_data = set()

        self.__generate_attribute_data(attributes_list, ATTRIBUTE_PREFIX)
        att_data = AttributeLineDict(self.attr_data, id_gen_fun)
        for line in self.data:
            line = [s.strip() if s.strip() not in null_values else '' for s in line]
            line_dict = dict(zip(self.header, line))
            line_out = [mapping[k](line_dict) for k in mapping.keys()]

            add_value_line(values_data, line_out)
            values_lines = [line_mapping[k](line_dict) for k in line_mapping.keys()]
            att_data.add_line(values_lines, line_mapping.keys())

        line_header, line_data = att_data.generate_line()
        context = import_args.get('context', {})
        context['create_product_variant'] = True
        import_args['context'] = context
        self._add_data(self.attr_header, self.attr_data, path + 'product.attribute.csv', import_args)
        self._add_data(values_header, values_data, path + 'product.attribute.value.csv', import_args)
        import_args = dict(import_args, groupby='product_tmpl_id/id')
        self._add_data(line_header, line_data, path + 'product.attribute.line.csv', import_args)

class ProductProcessorV10(Processor):
    def process_attribute_data(self, attributes_list, ATTRIBUTE_PREFIX, filename_out, import_args):
        attr_header = ['id', 'name', 'create_variant']
        attr_data = [[mapper.to_m2o(ATTRIBUTE_PREFIX, att), att, 'Dynamically'] for att in attributes_list]
        self._add_data(attr_header, attr_data, filename_out, import_args)<|MERGE_RESOLUTION|>--- conflicted
+++ resolved
@@ -122,11 +122,7 @@
             B      A          A           Blue
             C      B          B           Red
             D      B          B           Red
-<<<<<<< HEAD
             E      C
-=======
-            E      C                               
->>>>>>> 5273c174
         """
         header, data = self.__read_file(filename, delimiter, encoding)
         child_key_pos = header.index(child_key)
